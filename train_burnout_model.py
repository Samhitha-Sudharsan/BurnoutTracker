import pandas as pd
import numpy as np
from sklearn.model_selection import GridSearchCV, train_test_split
from sklearn.preprocessing import StandardScaler, OneHotEncoder
from sklearn.impute import SimpleImputer
from sklearn.compose import ColumnTransformer
from sklearn.pipeline import Pipeline
from sklearn.ensemble import RandomForestClassifier
<<<<<<< HEAD

# Import Hugging Face libraries
from transformers import pipeline
from sentence_transformers import SentenceTransformer
import joblib

# Import feature engineering functions from your processor
from burnout_data_processor import create_domain_specific_features, create_rolling_features

# --- GLOBAL MODEL INITIALIZATION (for NLP features during training) ---
# These models are initialized ONLY ONCE when train_burnout_model.py is executed.
print("Initializing global sentiment analysis pipeline...")
global_sentiment_pipeline = pipeline("sentiment-analysis")
print("Global sentiment analysis pipeline loaded.")

print("Initializing global SentenceTransformer model...")
global_sentence_model = SentenceTransformer('all-MiniLM-L6-v2')
print("Global SentenceTransformer model loaded.")
# --- END GLOBAL MODEL INITIALIZATION ---


def create_sentiment_features(df):
    """
    Creates sentiment scores and sentence embeddings from text fields.
    Uses globally defined sentiment models.
    """
    global global_sentiment_pipeline, global_sentence_model

    # Combine text fields into a single 'combined_text' column BEFORE NLP processing
    if 'journal_entry' in df.columns and 'major_event_log' in df.columns and 'symptoms_experienced' in df.columns:
        df['combined_text'] = df['journal_entry'].fillna('') + " " + \
                              df['major_event_log'].fillna('') + " " + \
                              df['symptoms_experienced'].fillna('')
        df['combined_text'] = df['combined_text'].str.strip().replace(r'\s+', ' ', regex=True) # Clean up multiple spaces
    elif 'combined_text' not in df.columns: # Fallback if individual text columns aren't present
        df['combined_text'] = '' # Ensure combined_text column exists even if empty

    if 'combined_text' in df.columns:
        # Fill NaN with empty string to avoid errors in NLP models
        df['combined_text_clean'] = df['combined_text'].astype(str).replace('nan', '')

        # Apply sentiment analysis
        sentiment_results = [
            global_sentiment_pipeline(x)[0] if x else {'score': np.nan, 'label': 'neutral'}
            for x in df['combined_text_clean']
        ]
        df['sentiment_score'] = [s['score'] for s in sentiment_results]
        df['sentiment_label'] = [s['label'] for s in sentiment_results]

        # Apply sentence embeddings
        non_empty_text_indices = df[df['combined_text_clean'].str.len() > 0].index
        if not non_empty_text_indices.empty:
            valid_texts = df.loc[non_empty_text_indices, 'combined_text_clean'].tolist()
            embeddings = global_sentence_model.encode(valid_texts)
            # Create a temporary Series for embeddings to align indices
            embedding_series = pd.Series(list(embeddings), index=non_empty_text_indices)
            # Assign to a new column, ensuring it's object dtype
            df['text_embedding'] = pd.Series(dtype=object) # Initialize with object dtype
            df.loc[non_empty_text_indices, 'text_embedding'] = embedding_series
        else:
            df['text_embedding'] = [np.nan] * len(df) # Fill with NaNs if no valid text

        df.drop(columns=['combined_text_clean'], inplace=True)
    return df
# --- END FEATURE ENGINEERING FUNCTIONS ---


def train_model(TARGET_USER_ID):
    """
    Loads user data, applies feature engineering and preprocessing,
    and trains a RandomForestClassifier using GridSearchCV.
    """
    # Assuming 'final_combined_training_data.csv' is your comprehensive raw data source
    df = pd.read_csv('final_combined_training_data.csv')

    # Filter data for the specific user
    df_user = df[df['user_id'] == TARGET_USER_ID].copy()

    if df_user.empty:
        print(f"No data found for user ID: {TARGET_USER_ID}")
        return None, None

    # Sort by date for rolling features
    df_user['date'] = pd.to_datetime(df_user['date'], errors='coerce')
    df_user = df_user.sort_values(by='date').reset_index(drop=True)

    # Convert intake columns to numerical using the processor function
    # NOTE: The create_domain_specific_features function now handles this correctly by calling convert_intake_to_numeric_value internally.
    # So you don't need these explicit calls here anymore if create_domain_specific_features is updated.
    # For now, keeping as is, but consider consolidating.

    # Apply feature engineering functions in sequence
    # order matters: domain_specific first to convert categorical columns needed by rolling
    df_user = create_domain_specific_features(df_user)
    df_user = create_rolling_features(df_user)
    df_user = create_sentiment_features(df_user) # This also creates 'combined_text' if needed

    # --- Start of Critical Target Variable Handling ---
    if 'burnout' in df_user.columns:
        df_user['burnout'] = pd.to_numeric(df_user['burnout'], errors='coerce')
        initial_rows = len(df_user)
        df_user.dropna(subset=['burnout'], inplace=True)
        if len(df_user) < initial_rows:
            print(f"Warning: Dropped {initial_rows - len(df_user)} rows due to NaN in 'burnout' for user {TARGET_USER_ID}.")
        df_user['burnout'] = df_user['burnout'].astype(int)
    else:
        print(f"Error: 'burnout' column not found in data for user {TARGET_USER_ID}.")
        return None, None
    # --- End of Critical Target Variable Handling ---


    # --- Enhanced Pre-Imputation (before pipeline to handle all-NaN columns) ---
    # These lists should be comprehensive for all expected input features for the CT
    # This assumes 'sleep', 'mood', 'anxiety', 'energy', 'age', 'work_hours', 'steps_taken', 'music_time' are direct numerical inputs
    numerical_cols_to_check = [
        'sleep', 'mood', 'anxiety', 'energy', 'age', 'work_hours', 'steps_taken', 'music_time',
        'water_intake', 'caffeine_intake',
        'contraceptive_pill_use_encoded', 'prior_history_burnout_encoded',
        'prior_history_anxiety_encoded', 'drug_use_encoded', 'smoking_habits_encoded',
        'alcohol_consumption_encoded', 'supportive_environment_encoded',
        'liking_study_work_environment_encoded',
        'insufficient_sleep', 'excessive_sleep', 'is_sleep_deprived',
        'low_mood', 'high_anxiety', 'low_energy',
        'heavy_alcohol_consumption', 'drug_use_smoking_habits', 'drug_use_or_smoking_present',
        'low_mood_luteal_interaction', 'low_energy_luteal_interaction',
        'prior_issues_interaction',
        'mood_3day_avg', 'mood_3day_std', 'mood_7day_avg', 'mood_7day_std',
        'sleep_3day_avg', 'sleep_3day_std', 'sleep_7day_avg', 'sleep_7day_std',
        'anxiety_3day_avg', 'anxiety_3day_std', 'anxiety_7day_avg', 'anxiety_7day_std',
        'energy_3day_avg', 'energy_3day_std', 'energy_7day_avg', 'energy_7day_std',
        'sentiment_score' # Numeric sentiment score
    ]

    categorical_cols_to_check = [
        'refreshed_after_sleep', 'outfit_type', 'music_genre', 'music_volume',
        'on_period_today', 'cycle_phase', 'occupation', 'living_situation',
        'sentiment_label' # Categorical sentiment label
    ]

    for col in numerical_cols_to_check:
        if col in df_user.columns:
            if df_user[col].isnull().all():
                df_user[col] = df_user[col].fillna(0.0) # Fill with 0 for numerical all-NaNs

    for col in categorical_cols_to_check:
        if col in df_user.columns:
            if df_user[col].isnull().all():
                df_user[col] = df_user[col].fillna('__MISSING__') # Fill with a placeholder string for categorical all-NaNs
    # --- End of Enhanced Pre-Imputation ---

    # Define features (X) and target (y)
    # Ensure 'combined_text' is dropped from X if you are expanding 'text_embedding'
    # 'journal_entry', 'major_event_log', 'symptoms_experienced' should also be dropped
    cols_to_drop_from_X = ['user_id', 'date', 'burnout',
                           'journal_entry', 'major_event_log', 'symptoms_experienced', # Raw text fields
                           'combined_text' # The combined text field itself, after embeddings
                          ]
    X = df_user.drop(columns=[col for col in cols_to_drop_from_X if col in df_user.columns], errors='ignore')
    y = df_user['burnout']

    # --- START: Handling 'text_embedding' expansion ---
    # NOTE: Ensure global_sentence_model is loaded if you run this outside __main__ or as a script
    EMBEDDING_DIMENSION = global_sentence_model.get_sentence_embedding_dimension() if global_sentence_model else 384 # Default to 384 if not loaded

    if 'text_embedding' in X.columns:
        valid_embeddings = X['text_embedding'].dropna()
        if not valid_embeddings.empty:
            embeddings_df = pd.DataFrame(valid_embeddings.tolist(), index=valid_embeddings.index)
            # Ensure column names are unique and reflect the embedding dimension
            embeddings_df.columns = [f'text_embedding_{i}' for i in range(embeddings_df.shape[1])]
            X = pd.concat([X.drop(columns=['text_embedding']), embeddings_df], axis=1)
        else:
            # If 'text_embedding' exists but is all NaN, drop it and add zero vectors
            X = X.drop(columns=['text_embedding'])
            zero_embeddings_df = pd.DataFrame(0.0, index=X.index, columns=[f'text_embedding_{i}' for i in range(EMBEDDING_DIMENSION)])
            X = pd.concat([X, zero_embeddings_df], axis=1)
    else:
        # If 'text_embedding' was never created, add zero vectors
        zero_embeddings_df = pd.DataFrame(0.0, index=X.index, columns=[f'text_embedding_{i}' for i in range(EMBEDDING_DIMENSION)])
        X = pd.concat([X, zero_embeddings_df], axis=1)
    # --- END: Handling 'text_embedding' expansion ---


    # Identify numerical and categorical features for ColumnTransformer after embedding expansion
    # This is important: re-select columns after embedding expansion
    numerical_features = X.select_dtypes(include=np.number).columns.tolist()
    categorical_features = X.select_dtypes(include='object').columns.tolist()

    numerical_transformer = Pipeline(steps=[
        ('imputer', SimpleImputer(strategy='mean')),
        ('scaler', StandardScaler())
    ])

    categorical_transformer = Pipeline(steps=[
        ('imputer', SimpleImputer(strategy='most_frequent')),
        ('onehot', OneHotEncoder(handle_unknown='ignore'))
    ])

    preprocessor = ColumnTransformer(
        transformers=[
            ('num', numerical_transformer, numerical_features),
            ('cat', categorical_transformer, categorical_features)
        ],
        remainder='passthrough' # Keep any columns not explicitly transformed (e.g., if there are new ones)
    )

    pipeline = Pipeline(steps=[
        ('preprocessor', preprocessor),
        ('classifier', RandomForestClassifier(random_state=42))
    ])

    param_grid = {
        'classifier__n_estimators': [100, 200],
        'classifier__max_depth': [10, 20, None],
        'classifier__min_samples_leaf': [1, 2],
        'classifier__min_samples_split': [2, 5],
        'classifier__class_weight': [None, 'balanced']
    }

    grid_search = GridSearchCV(pipeline, param_grid, cv=5, verbose=2, n_jobs=-1, scoring='accuracy')
    grid_search.fit(X, y)

    print(f"\n--- Results for User: {TARGET_USER_ID} ---")
    print(f"Best parameters: {grid_search.best_params_}")
    print(f"Best cross-validation accuracy: {grid_search.best_score_:.4f}")

    best_model = grid_search.best_estimator_
    return best_model, X.columns.tolist() # Return as list for easier saving/consistency


# --- Main execution block for train_burnout_model.py ---
if __name__ == "__main__":
    TARGET_USER_ID = 'real_user_000' # Example user ID for training data
    print(f"\nStarting model training for user: {TARGET_USER_ID}")

    trained_model, feature_names_at_fit = train_model(TARGET_USER_ID)

    if trained_model:
        print(f"\nModel for user {TARGET_USER_ID} trained successfully.")
        
        # --- IMPORTANT: Standardized Model Saving Path ---
        MODEL_PATH_FOR_SAVE = 'burnout_prediction_random_forest_model_tuned_with_bert_nlp_and_domain_features_v2.pkl'
        joblib.dump(trained_model, MODEL_PATH_FOR_SAVE)
        print(f"Model saved to: {MODEL_PATH_FOR_SAVE}")

        # It's good practice to save the feature names the model was trained on
        # You might not use this in predict.py directly, but it's invaluable for debugging
        # or verifying inputs if the pipeline changes.
        FEATURE_NAMES_PATH_FOR_SAVE = 'feature_names_for_burnout_model_v2.pkl'
        joblib.dump(feature_names_at_fit, FEATURE_NAMES_PATH_FOR_SAVE)
        print(f"Feature names saved to: {FEATURE_NAMES_PATH_FOR_SAVE}")

    else:
        print(f"Failed to train model for user {TARGET_USER_ID}.")
=======
import joblib
from sklearn.metrics import classification_report, accuracy_score, confusion_matrix
from scipy.stats import randint
from sentence_transformers import SentenceTransformer
from sklearn.base import BaseEstimator, TransformerMixin

print("Loading data from final_combined_training_data.csv...")
try:
    df = pd.read_csv('final_combined_training_data.csv')
    print("Data loaded successfully.")
    print(f"Initial DataFrame shape: {df.shape}")
    print("Initial DataFrame columns:", df.columns.tolist())
except FileNotFoundError:
    print("Error: 'final_combined_training_data.csv' not found. Please ensure the file is in the correct directory.")
    exit()

print("\nCleaning 'burnout' column...")
burnout_mapping = {
    'Not at all': 0, 'Mild tiredness': 1, 'Drained': 2, 'Full-on burnout': 3,
    '0.0': 0, '1.0': 1, '2.0': 2, '3.0': 3
}
df['burnout'] = df['burnout'].astype(str).map(burnout_mapping)
df['burnout'] = pd.to_numeric(df['burnout'], errors='coerce')
print(f"Burnout column unique values after initial cleaning: {df['burnout'].unique()}")

if 'date' in df.columns:
    df['date'] = pd.to_datetime(df['date'], errors='coerce')
    initial_rows_temp = len(df)
    df.dropna(subset=['date'], inplace=True)
    if len(df) < initial_rows_temp:
        print(f"Dropped {initial_rows_temp - len(df)} rows due to NaN in 'date' column for temporal features.")
    print("Converted 'date' column to datetime and handled NaNs.")
else:
    print("Warning: 'date' column not found in DataFrame. Cannot create temporal features.")

numerical_cols = ['age', 'mood', 'anxiety', 'energy', 'sleep']

categorical_cols = [
    'refreshed_after_sleep', 'steps_taken', 'water_intake',
    'caffeine_intake', 'work_hours',
    'outfit_type', 'music_volume', 'music_time', 'on_period_today',
    'cycle_phase', 'symptoms_experienced', 'music_genre'
]

user_profile_columns = [
    'occupation', 'alcohol_consumption', 'prior_burnout_anxiety',
    'living_situation', 'supportive_environment',
    'liking_study_work_environment', 'contraceptive_pill_use',
    'drug_use_smoking_habits'
]
for col in user_profile_columns:
    if col in df.columns and df[col].dtype == 'object':
        categorical_cols.append(col)

original_text_cols = ['journal_entry', 'major_event_log']

numerical_cols = [col for col in numerical_cols if col in df.columns]
categorical_cols = [col for col in categorical_cols if col in df.columns]
original_text_cols = [col for col in original_text_cols if col in df.columns]

print(f"\nIdentified Numerical Columns: {numerical_cols}")
print(f"Identified Categorical Columns: {categorical_cols}")
print(f"Original Text Columns for Concatenation: {original_text_cols}")

print("\nInitiating Temporal Feature Engineering...")
temporal_cols_to_process = ['mood', 'anxiety', 'energy', 'sleep']
temporal_cols_to_process = [col for col in temporal_cols_to_process if col in df.columns and pd.api.types.is_numeric_dtype(df[col])]

if 'user_id' in df.columns and 'date' in df.columns and temporal_cols_to_process:
    df.sort_values(by=['user_id', 'date'], inplace=True)
    print("DataFrame sorted for temporal feature calculation.")
    for col in temporal_cols_to_process:
        df[f'{col}_3day_avg'] = df.groupby('user_id')[col].rolling(window=3, min_periods=1).mean().reset_index(level=0, drop=True)
        df[f'{col}_3day_std'] = df.groupby('user_id')[col].rolling(window=3, min_periods=1).std().reset_index(level=0, drop=True)
        df[f'{col}_7day_avg'] = df.groupby('user_id')[col].rolling(window=7, min_periods=1).mean().reset_index(level=0, drop=True)
        df[f'{col}_7day_std'] = df.groupby('user_id')[col].rolling(window=7, min_periods=1).std().reset_index(level=0, drop=True)
    print("Temporal feature engineering complete.")
else:
    print("Skipping temporal feature engineering: Missing 'user_id', 'date' or no relevant numerical columns for temporal processing.")

newly_created_temporal_features = []
for col in temporal_cols_to_process:
    newly_created_temporal_features.extend([
        f'{col}_3day_avg', f'{col}_3day_std',
        f'{col}_7day_avg', f'{col}_7day_std'
    ])
numerical_cols.extend([f for f in newly_created_temporal_features if f in df.columns])
numerical_cols = list(set(numerical_cols))

for col in original_text_cols:
    if col in df.columns:
        df[col] = df[col].fillna('')

if original_text_cols:
    print(f"\nConcatenating {original_text_cols} into a single 'combined_text' column.")
    df['combined_text'] = df[original_text_cols].agg(' '.join, axis=1)
    text_cols_for_vectorization = ['combined_text']
    print(f"'combined_text' column created with shape: {df['combined_text'].shape}")
else:
    text_cols_for_vectorization = []
    print("\nNo original text columns found to combine for NLP.")

TARGET_COLUMN = 'burnout'

initial_rows = len(df)
df.dropna(subset=[TARGET_COLUMN], inplace=True)
rows_after_nan_drop = len(df)
if initial_rows - rows_after_nan_drop > 0:
    print(f"\nDropped {initial_rows - rows_after_nan_drop} rows due to NaN in '{TARGET_COLUMN}' column after conversion.")
    print(f"Remaining rows: {rows_after_nan_drop}")

y = df[TARGET_COLUMN].astype(int)

columns_to_drop_from_X = [TARGET_COLUMN, 'date', 'user_id'] + original_text_cols
X = df.drop(columns=columns_to_drop_from_X, errors='ignore')

X = X.loc[y.index]

print(f"\nFeatures (X) shape after final selection: {X.shape}")
print(f"Target (y) shape after final selection: {y.shape}")

class BertEmbeddingTransformer(BaseEstimator, TransformerMixin):
    def __init__(self, model_name='all-MiniLM-L6-v2'):
        self.model_name = model_name
        self.model = None

    def fit(self, X, y=None):
        self.model = SentenceTransformer(self.model_name)
        return self

    def transform(self, X):
        if self.model is None:
            self.model = SentenceTransformer(self.model_name)

        texts = X.iloc[:, 0].tolist() if isinstance(X, pd.DataFrame) else X.tolist()

        embeddings = self.model.encode(texts, show_progress_bar=False, convert_to_numpy=True)
        return embeddings

    def get_feature_names_out(self, input_features=None):
        embedding_dim = 384
        return [f"bert_embed_{i}" for i in range(embedding_dim)]

numerical_transformer = Pipeline(steps=[
    ('imputer', SimpleImputer(strategy='median')),
    ('scaler', StandardScaler())
])

categorical_transformer = Pipeline(steps=[
    ('imputer', SimpleImputer(strategy='constant', fill_value='Unknown_Category')),
    ('onehot', OneHotEncoder(handle_unknown='ignore', sparse_output=False))
])

bert_text_transformer = Pipeline(steps=[
    ('bert_embedder', BertEmbeddingTransformer())
])

features_to_scale_actual = [f for f in numerical_cols if f in X.columns]
features_to_encode_actual = [f for f in categorical_cols if f in X.columns]
features_to_vectorize_actual = [f for f in text_cols_for_vectorization if f in X.columns]


print(f"\nFinal numerical features for scaling: {features_to_scale_actual}")
print(f"Final categorical features for encoding: {features_to_encode_actual}")
print(f"Final text features for BERT vectorization: {features_to_vectorize_actual}")


transformers_list = []
if features_to_scale_actual:
    transformers_list.append(('num', numerical_transformer, features_to_scale_actual))
if features_to_encode_actual:
    transformers_list.append(('cat', categorical_transformer, features_to_encode_actual))
if features_to_vectorize_actual:
    transformers_list.append(('text', bert_text_transformer, features_to_vectorize_actual))

if not transformers_list:
    print("Error: No features available for preprocessing. Exiting.")
    exit()

preprocessor = ColumnTransformer(
    transformers=transformers_list,
    remainder='drop'
)

print("\nApplying final preprocessing pipeline (including BERT embeddings for combined text data)...")
X_processed = preprocessor.fit_transform(X)

all_feature_names = []
if 'num' in preprocessor.named_transformers_ and features_to_scale_actual:
    all_feature_names.extend(preprocessor.named_transformers_['num'].named_steps['scaler'].get_feature_names_out(features_to_scale_actual))
if 'cat' in preprocessor.named_transformers_ and features_to_encode_actual:
    all_feature_names.extend(preprocessor.named_transformers_['cat'].named_steps['onehot'].get_feature_names_out(features_to_encode_actual))
if 'text' in preprocessor.named_transformers_ and features_to_vectorize_actual:
    all_feature_names.extend(preprocessor.named_transformers_['text'].named_steps['bert_embedder'].get_feature_names_out(features_to_vectorize_actual))


X_processed_df = pd.DataFrame(X_processed, columns=all_feature_names, index=X.index)

print(f"\nProcessed features (X_processed_df) shape: {X_processed_df.shape}")
print("Processed DataFrame Info:")
X_processed_df.info()
print("\nFirst 5 rows of processed features (note BERT embeddings):")
print(X_processed_df.head())
print("\nFinal check for NaNs in X_processed_df (should be 0 for all columns):")
print(X_processed_df.isnull().sum().sum())


print("\nSplitting data into training and testing sets...")
X_train, X_test, y_train, y_test = train_test_split(X_processed_df, y, test_size=0.2, random_state=42, stratify=y)

print(f"X_train shape: {X_train.shape}, y_train shape: {y_train.shape}")
print(f"X_test shape: {X_test.shape}, y_test shape: {y_test.shape}")

print("\nInitiating RandomForestClassifier Hyperparameter Tuning with RandomizedSearchCV (including BERT NLP features)...")

param_distributions = {
    'n_estimators': randint(100, 500),
    'max_features': ['sqrt', 'log2'],
    'max_depth': randint(10, 50),
    'min_samples_split': randint(2, 20),
    'min_samples_leaf': randint(1, 10),
    'criterion': ['gini', 'entropy']
}

rf_model = RandomForestClassifier(class_weight='balanced', random_state=42)

random_search = RandomizedSearchCV(
    estimator=rf_model,
    param_distributions=param_distributions,
    n_iter=50,
    cv=5,
    verbose=2,
    random_state=42,
    n_jobs=-1,
    scoring='f1_weighted'
)

random_search.fit(X_train, y_train)

print("\nRandomizedSearchCV complete.")
print(f"Best parameters found: {random_search.best_params_}")
print(f"Best cross-validation score (f1_weighted): {random_search.best_score_:.4f}")

best_model = random_search.best_estimator_

print("\nEvaluating the best model on the test set...")
y_pred = best_model.predict(X_test)

accuracy = accuracy_score(y_test, y_pred)
print(f"Accuracy on test set: {accuracy:.4f}")

print("\nClassification Report (Best Model from RandomizedSearchCV):")
print(classification_report(y_test, y_pred))

print("\nConfusion Matrix (Best Model from RandomizedSearchCV):")
print(confusion_matrix(y_test, y_pred))

MODEL_SAVE_PATH = 'burnout_prediction_random_forest_model_tuned_with_bert_nlp.pkl'
PREPROCESSOR_SAVE_PATH = 'data_preprocessor_for_random_forest_tuned_with_bert_nlp.pkl'

joblib.dump(best_model, MODEL_SAVE_PATH)
joblib.dump(preprocessor, PREPROCESSOR_SAVE_PATH)

print(f"\nBest model saved to {MODEL_SAVE_PATH}")
print(f"Preprocessor saved to {PREPROCESSOR_SAVE_PATH}")

print("\nML pipeline execution complete with RandomForestClassifier (tuned with RandomizedSearchCV), temporal features, and BERT NLP features.")
print(f"Target accuracy: 0.70. Achieved accuracy: {accuracy:.4f}")
print("Review the classification report above to assess performance across classes.")
>>>>>>> d1638e75
<|MERGE_RESOLUTION|>--- conflicted
+++ resolved
@@ -6,7 +6,6 @@
 from sklearn.compose import ColumnTransformer
 from sklearn.pipeline import Pipeline
 from sklearn.ensemble import RandomForestClassifier
-<<<<<<< HEAD
 
 # Import Hugging Face libraries
 from transformers import pipeline
@@ -15,6 +14,11 @@
 
 # Import feature engineering functions from your processor
 from burnout_data_processor import create_domain_specific_features, create_rolling_features
+
+# For evaluation metrics
+from sklearn.metrics import classification_report, accuracy_score, confusion_matrix
+from scipy.stats import randint
+from sklearn.base import BaseEstimator, TransformerMixin # Although BertEmbeddingTransformer might not be directly used if we keep HEAD's text_embedding logic, keep for completeness if it's meant for a future use.
 
 # --- GLOBAL MODEL INITIALIZATION (for NLP features during training) ---
 # These models are initialized ONLY ONCE when train_burnout_model.py is executed.
@@ -79,8 +83,23 @@
     Loads user data, applies feature engineering and preprocessing,
     and trains a RandomForestClassifier using GridSearchCV.
     """
-    # Assuming 'final_combined_training_data.csv' is your comprehensive raw data source
-    df = pd.read_csv('final_combined_training_data.csv')
+    print("Loading data from final_combined_training_data.csv...")
+    try:
+        df = pd.read_csv('final_combined_training_data.csv')
+    except FileNotFoundError:
+        print("Error: 'final_combined_training_data.csv' not found. Please ensure it's in the correct directory.")
+        return None, None
+
+    # --- Start: Integrate burnout column cleaning from remote ---
+    print("\nCleaning 'burnout' column...")
+    burnout_mapping = {
+        'Not at all': 0, 'Mild tiredness': 1, 'Drained': 2, 'Full-on burnout': 3,
+        '0.0': 0, '1.0': 1, '2.0': 2, '3.0': 3
+    }
+    df['burnout'] = df['burnout'].astype(str).map(burnout_mapping)
+    df['burnout'] = pd.to_numeric(df['burnout'], errors='coerce')
+    print(f"Burnout column unique values after initial cleaning: {df['burnout'].unique()}")
+    # --- End: Integrate burnout column cleaning ---
 
     # Filter data for the specific user
     df_user = df[df['user_id'] == TARGET_USER_ID].copy()
@@ -92,11 +111,6 @@
     # Sort by date for rolling features
     df_user['date'] = pd.to_datetime(df_user['date'], errors='coerce')
     df_user = df_user.sort_values(by='date').reset_index(drop=True)
-
-    # Convert intake columns to numerical using the processor function
-    # NOTE: The create_domain_specific_features function now handles this correctly by calling convert_intake_to_numeric_value internally.
-    # So you don't need these explicit calls here anymore if create_domain_specific_features is updated.
-    # For now, keeping as is, but consider consolidating.
 
     # Apply feature engineering functions in sequence
     # order matters: domain_specific first to convert categorical columns needed by rolling
@@ -116,7 +130,6 @@
         print(f"Error: 'burnout' column not found in data for user {TARGET_USER_ID}.")
         return None, None
     # --- End of Critical Target Variable Handling ---
-
 
     # --- Enhanced Pre-Imputation (before pipeline to handle all-NaN columns) ---
     # These lists should be comprehensive for all expected input features for the CT
@@ -161,9 +174,9 @@
     # Ensure 'combined_text' is dropped from X if you are expanding 'text_embedding'
     # 'journal_entry', 'major_event_log', 'symptoms_experienced' should also be dropped
     cols_to_drop_from_X = ['user_id', 'date', 'burnout',
-                           'journal_entry', 'major_event_log', 'symptoms_experienced', # Raw text fields
-                           'combined_text' # The combined text field itself, after embeddings
-                          ]
+                            'journal_entry', 'major_event_log', 'symptoms_experienced', # Raw text fields
+                            'combined_text' # The combined text field itself, after embeddings
+                           ]
     X = df_user.drop(columns=[col for col in cols_to_drop_from_X if col in df_user.columns], errors='ignore')
     y = df_user['burnout']
 
@@ -246,7 +259,7 @@
 
     if trained_model:
         print(f"\nModel for user {TARGET_USER_ID} trained successfully.")
-        
+
         # --- IMPORTANT: Standardized Model Saving Path ---
         MODEL_PATH_FOR_SAVE = 'burnout_prediction_random_forest_model_tuned_with_bert_nlp_and_domain_features_v2.pkl'
         joblib.dump(trained_model, MODEL_PATH_FOR_SAVE)
@@ -260,275 +273,4 @@
         print(f"Feature names saved to: {FEATURE_NAMES_PATH_FOR_SAVE}")
 
     else:
-        print(f"Failed to train model for user {TARGET_USER_ID}.")
-=======
-import joblib
-from sklearn.metrics import classification_report, accuracy_score, confusion_matrix
-from scipy.stats import randint
-from sentence_transformers import SentenceTransformer
-from sklearn.base import BaseEstimator, TransformerMixin
-
-print("Loading data from final_combined_training_data.csv...")
-try:
-    df = pd.read_csv('final_combined_training_data.csv')
-    print("Data loaded successfully.")
-    print(f"Initial DataFrame shape: {df.shape}")
-    print("Initial DataFrame columns:", df.columns.tolist())
-except FileNotFoundError:
-    print("Error: 'final_combined_training_data.csv' not found. Please ensure the file is in the correct directory.")
-    exit()
-
-print("\nCleaning 'burnout' column...")
-burnout_mapping = {
-    'Not at all': 0, 'Mild tiredness': 1, 'Drained': 2, 'Full-on burnout': 3,
-    '0.0': 0, '1.0': 1, '2.0': 2, '3.0': 3
-}
-df['burnout'] = df['burnout'].astype(str).map(burnout_mapping)
-df['burnout'] = pd.to_numeric(df['burnout'], errors='coerce')
-print(f"Burnout column unique values after initial cleaning: {df['burnout'].unique()}")
-
-if 'date' in df.columns:
-    df['date'] = pd.to_datetime(df['date'], errors='coerce')
-    initial_rows_temp = len(df)
-    df.dropna(subset=['date'], inplace=True)
-    if len(df) < initial_rows_temp:
-        print(f"Dropped {initial_rows_temp - len(df)} rows due to NaN in 'date' column for temporal features.")
-    print("Converted 'date' column to datetime and handled NaNs.")
-else:
-    print("Warning: 'date' column not found in DataFrame. Cannot create temporal features.")
-
-numerical_cols = ['age', 'mood', 'anxiety', 'energy', 'sleep']
-
-categorical_cols = [
-    'refreshed_after_sleep', 'steps_taken', 'water_intake',
-    'caffeine_intake', 'work_hours',
-    'outfit_type', 'music_volume', 'music_time', 'on_period_today',
-    'cycle_phase', 'symptoms_experienced', 'music_genre'
-]
-
-user_profile_columns = [
-    'occupation', 'alcohol_consumption', 'prior_burnout_anxiety',
-    'living_situation', 'supportive_environment',
-    'liking_study_work_environment', 'contraceptive_pill_use',
-    'drug_use_smoking_habits'
-]
-for col in user_profile_columns:
-    if col in df.columns and df[col].dtype == 'object':
-        categorical_cols.append(col)
-
-original_text_cols = ['journal_entry', 'major_event_log']
-
-numerical_cols = [col for col in numerical_cols if col in df.columns]
-categorical_cols = [col for col in categorical_cols if col in df.columns]
-original_text_cols = [col for col in original_text_cols if col in df.columns]
-
-print(f"\nIdentified Numerical Columns: {numerical_cols}")
-print(f"Identified Categorical Columns: {categorical_cols}")
-print(f"Original Text Columns for Concatenation: {original_text_cols}")
-
-print("\nInitiating Temporal Feature Engineering...")
-temporal_cols_to_process = ['mood', 'anxiety', 'energy', 'sleep']
-temporal_cols_to_process = [col for col in temporal_cols_to_process if col in df.columns and pd.api.types.is_numeric_dtype(df[col])]
-
-if 'user_id' in df.columns and 'date' in df.columns and temporal_cols_to_process:
-    df.sort_values(by=['user_id', 'date'], inplace=True)
-    print("DataFrame sorted for temporal feature calculation.")
-    for col in temporal_cols_to_process:
-        df[f'{col}_3day_avg'] = df.groupby('user_id')[col].rolling(window=3, min_periods=1).mean().reset_index(level=0, drop=True)
-        df[f'{col}_3day_std'] = df.groupby('user_id')[col].rolling(window=3, min_periods=1).std().reset_index(level=0, drop=True)
-        df[f'{col}_7day_avg'] = df.groupby('user_id')[col].rolling(window=7, min_periods=1).mean().reset_index(level=0, drop=True)
-        df[f'{col}_7day_std'] = df.groupby('user_id')[col].rolling(window=7, min_periods=1).std().reset_index(level=0, drop=True)
-    print("Temporal feature engineering complete.")
-else:
-    print("Skipping temporal feature engineering: Missing 'user_id', 'date' or no relevant numerical columns for temporal processing.")
-
-newly_created_temporal_features = []
-for col in temporal_cols_to_process:
-    newly_created_temporal_features.extend([
-        f'{col}_3day_avg', f'{col}_3day_std',
-        f'{col}_7day_avg', f'{col}_7day_std'
-    ])
-numerical_cols.extend([f for f in newly_created_temporal_features if f in df.columns])
-numerical_cols = list(set(numerical_cols))
-
-for col in original_text_cols:
-    if col in df.columns:
-        df[col] = df[col].fillna('')
-
-if original_text_cols:
-    print(f"\nConcatenating {original_text_cols} into a single 'combined_text' column.")
-    df['combined_text'] = df[original_text_cols].agg(' '.join, axis=1)
-    text_cols_for_vectorization = ['combined_text']
-    print(f"'combined_text' column created with shape: {df['combined_text'].shape}")
-else:
-    text_cols_for_vectorization = []
-    print("\nNo original text columns found to combine for NLP.")
-
-TARGET_COLUMN = 'burnout'
-
-initial_rows = len(df)
-df.dropna(subset=[TARGET_COLUMN], inplace=True)
-rows_after_nan_drop = len(df)
-if initial_rows - rows_after_nan_drop > 0:
-    print(f"\nDropped {initial_rows - rows_after_nan_drop} rows due to NaN in '{TARGET_COLUMN}' column after conversion.")
-    print(f"Remaining rows: {rows_after_nan_drop}")
-
-y = df[TARGET_COLUMN].astype(int)
-
-columns_to_drop_from_X = [TARGET_COLUMN, 'date', 'user_id'] + original_text_cols
-X = df.drop(columns=columns_to_drop_from_X, errors='ignore')
-
-X = X.loc[y.index]
-
-print(f"\nFeatures (X) shape after final selection: {X.shape}")
-print(f"Target (y) shape after final selection: {y.shape}")
-
-class BertEmbeddingTransformer(BaseEstimator, TransformerMixin):
-    def __init__(self, model_name='all-MiniLM-L6-v2'):
-        self.model_name = model_name
-        self.model = None
-
-    def fit(self, X, y=None):
-        self.model = SentenceTransformer(self.model_name)
-        return self
-
-    def transform(self, X):
-        if self.model is None:
-            self.model = SentenceTransformer(self.model_name)
-
-        texts = X.iloc[:, 0].tolist() if isinstance(X, pd.DataFrame) else X.tolist()
-
-        embeddings = self.model.encode(texts, show_progress_bar=False, convert_to_numpy=True)
-        return embeddings
-
-    def get_feature_names_out(self, input_features=None):
-        embedding_dim = 384
-        return [f"bert_embed_{i}" for i in range(embedding_dim)]
-
-numerical_transformer = Pipeline(steps=[
-    ('imputer', SimpleImputer(strategy='median')),
-    ('scaler', StandardScaler())
-])
-
-categorical_transformer = Pipeline(steps=[
-    ('imputer', SimpleImputer(strategy='constant', fill_value='Unknown_Category')),
-    ('onehot', OneHotEncoder(handle_unknown='ignore', sparse_output=False))
-])
-
-bert_text_transformer = Pipeline(steps=[
-    ('bert_embedder', BertEmbeddingTransformer())
-])
-
-features_to_scale_actual = [f for f in numerical_cols if f in X.columns]
-features_to_encode_actual = [f for f in categorical_cols if f in X.columns]
-features_to_vectorize_actual = [f for f in text_cols_for_vectorization if f in X.columns]
-
-
-print(f"\nFinal numerical features for scaling: {features_to_scale_actual}")
-print(f"Final categorical features for encoding: {features_to_encode_actual}")
-print(f"Final text features for BERT vectorization: {features_to_vectorize_actual}")
-
-
-transformers_list = []
-if features_to_scale_actual:
-    transformers_list.append(('num', numerical_transformer, features_to_scale_actual))
-if features_to_encode_actual:
-    transformers_list.append(('cat', categorical_transformer, features_to_encode_actual))
-if features_to_vectorize_actual:
-    transformers_list.append(('text', bert_text_transformer, features_to_vectorize_actual))
-
-if not transformers_list:
-    print("Error: No features available for preprocessing. Exiting.")
-    exit()
-
-preprocessor = ColumnTransformer(
-    transformers=transformers_list,
-    remainder='drop'
-)
-
-print("\nApplying final preprocessing pipeline (including BERT embeddings for combined text data)...")
-X_processed = preprocessor.fit_transform(X)
-
-all_feature_names = []
-if 'num' in preprocessor.named_transformers_ and features_to_scale_actual:
-    all_feature_names.extend(preprocessor.named_transformers_['num'].named_steps['scaler'].get_feature_names_out(features_to_scale_actual))
-if 'cat' in preprocessor.named_transformers_ and features_to_encode_actual:
-    all_feature_names.extend(preprocessor.named_transformers_['cat'].named_steps['onehot'].get_feature_names_out(features_to_encode_actual))
-if 'text' in preprocessor.named_transformers_ and features_to_vectorize_actual:
-    all_feature_names.extend(preprocessor.named_transformers_['text'].named_steps['bert_embedder'].get_feature_names_out(features_to_vectorize_actual))
-
-
-X_processed_df = pd.DataFrame(X_processed, columns=all_feature_names, index=X.index)
-
-print(f"\nProcessed features (X_processed_df) shape: {X_processed_df.shape}")
-print("Processed DataFrame Info:")
-X_processed_df.info()
-print("\nFirst 5 rows of processed features (note BERT embeddings):")
-print(X_processed_df.head())
-print("\nFinal check for NaNs in X_processed_df (should be 0 for all columns):")
-print(X_processed_df.isnull().sum().sum())
-
-
-print("\nSplitting data into training and testing sets...")
-X_train, X_test, y_train, y_test = train_test_split(X_processed_df, y, test_size=0.2, random_state=42, stratify=y)
-
-print(f"X_train shape: {X_train.shape}, y_train shape: {y_train.shape}")
-print(f"X_test shape: {X_test.shape}, y_test shape: {y_test.shape}")
-
-print("\nInitiating RandomForestClassifier Hyperparameter Tuning with RandomizedSearchCV (including BERT NLP features)...")
-
-param_distributions = {
-    'n_estimators': randint(100, 500),
-    'max_features': ['sqrt', 'log2'],
-    'max_depth': randint(10, 50),
-    'min_samples_split': randint(2, 20),
-    'min_samples_leaf': randint(1, 10),
-    'criterion': ['gini', 'entropy']
-}
-
-rf_model = RandomForestClassifier(class_weight='balanced', random_state=42)
-
-random_search = RandomizedSearchCV(
-    estimator=rf_model,
-    param_distributions=param_distributions,
-    n_iter=50,
-    cv=5,
-    verbose=2,
-    random_state=42,
-    n_jobs=-1,
-    scoring='f1_weighted'
-)
-
-random_search.fit(X_train, y_train)
-
-print("\nRandomizedSearchCV complete.")
-print(f"Best parameters found: {random_search.best_params_}")
-print(f"Best cross-validation score (f1_weighted): {random_search.best_score_:.4f}")
-
-best_model = random_search.best_estimator_
-
-print("\nEvaluating the best model on the test set...")
-y_pred = best_model.predict(X_test)
-
-accuracy = accuracy_score(y_test, y_pred)
-print(f"Accuracy on test set: {accuracy:.4f}")
-
-print("\nClassification Report (Best Model from RandomizedSearchCV):")
-print(classification_report(y_test, y_pred))
-
-print("\nConfusion Matrix (Best Model from RandomizedSearchCV):")
-print(confusion_matrix(y_test, y_pred))
-
-MODEL_SAVE_PATH = 'burnout_prediction_random_forest_model_tuned_with_bert_nlp.pkl'
-PREPROCESSOR_SAVE_PATH = 'data_preprocessor_for_random_forest_tuned_with_bert_nlp.pkl'
-
-joblib.dump(best_model, MODEL_SAVE_PATH)
-joblib.dump(preprocessor, PREPROCESSOR_SAVE_PATH)
-
-print(f"\nBest model saved to {MODEL_SAVE_PATH}")
-print(f"Preprocessor saved to {PREPROCESSOR_SAVE_PATH}")
-
-print("\nML pipeline execution complete with RandomForestClassifier (tuned with RandomizedSearchCV), temporal features, and BERT NLP features.")
-print(f"Target accuracy: 0.70. Achieved accuracy: {accuracy:.4f}")
-print("Review the classification report above to assess performance across classes.")
->>>>>>> d1638e75
+        print(f"Failed to train model for user {TARGET_USER_ID}.")